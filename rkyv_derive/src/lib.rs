--- conflicted
+++ resolved
@@ -27,648 +27,6 @@
 ///   This can be especially useful when dealing with recursive structures, where bounds may need to
 ///   be omitted to prevent recursive type definitions.
 ///
-<<<<<<< HEAD
-/// This derive macro automatically adds a type bound `field: Archive` for each
-/// field type. This can cause an overflow while evaluating trait bounds if the
-/// structure eventually references its own type, as the implementation of
-/// `Archive` for a struct depends on each field type implementing it as well.
-/// Adding the attribute `#[recursive]` to a field will suppress this trait
-/// bound and allow recursive structures. This may be too coarse for some types,
-/// in which case `Archive` will have to be implemented manually.
-#[proc_macro_derive(Archive, attributes(archive, recursive))]
-pub fn archive_derive(input: proc_macro::TokenStream) -> proc_macro::TokenStream {
-    let input = parse_macro_input!(input as DeriveInput);
-
-    let attributes = match parse_attributes(&input) {
-        Ok(attributes) => attributes,
-        Err(errors) => return proc_macro::TokenStream::from(errors),
-    };
-
-    let archive_impl = if attributes.copy.is_some() {
-        derive_archive_copy_impl(&input, &attributes)
-    } else {
-        derive_archive_impl(&input, &attributes)
-    };
-
-    proc_macro::TokenStream::from(archive_impl)
-}
-
-fn derive_archive_impl(input: &DeriveInput, attributes: &Attributes) -> TokenStream {
-    let name = &input.ident;
-    let vis = &input.vis;
-
-    let generic_params = input
-        .generics
-        .params
-        .iter()
-        .map(|p| quote_spanned! { p.span() => #p });
-    let generic_params = quote! { #(#generic_params,)* };
-
-    let generic_args = input.generics.type_params().map(|p| {
-        let name = &p.ident;
-        quote_spanned! { name.span() => #name }
-    });
-    let generic_args = quote! { #(#generic_args,)* };
-
-    let generic_predicates = match input.generics.where_clause {
-        Some(ref clause) => {
-            let predicates = clause.predicates.iter().map(|p| quote! { #p });
-            quote! { #(#predicates,)* }
-        }
-        None => quote! {},
-    };
-
-    let archive_derives = if let Some(derives) = attributes.derives.as_ref() {
-        quote! { #[#derives] }
-    } else {
-        quote! {}
-    };
-
-    let archived = if let Some((ref archived, _)) = attributes.archived {
-        archived.clone()
-    } else {
-        Ident::new(&format!("Archived{}", name), name.span())
-    };
-
-    let resolver = if let Some((ref resolver, _)) = attributes.resolver {
-        resolver.clone()
-    } else {
-        Ident::new(&format!("{}Resolver", name), name.span())
-    };
-
-    #[cfg(feature = "strict")]
-    let strict = quote! { #[repr(C)] };
-    #[cfg(not(feature = "strict"))]
-    let strict = quote! {};
-
-    let (archive_types, archive_impls) = match input.data {
-        Data::Struct(ref data) => match data.fields {
-            Fields::Named(ref fields) => {
-                let archive_predicates = fields.named.iter().filter_map(|f| {
-                    if f.attrs.iter().any(|a| a.path.is_ident("recursive")) {
-                        None
-                    } else {
-                        let ty = &f.ty;
-                        Some(quote_spanned! { f.span() => #ty: rkyv::Archive })
-                    }
-                });
-                let archive_predicates = quote! { #(#archive_predicates,)* };
-
-                let resolver_fields = fields.named.iter().map(|f| {
-                    let name = &f.ident;
-                    let ty = &f.ty;
-                    quote_spanned! { f.span() => #name: rkyv::Resolver<#ty> }
-                });
-
-                let archived_fields = fields.named.iter().map(|f| {
-                    let name = &f.ident;
-                    let ty = &f.ty;
-                    let vis = &f.vis;
-                    quote_spanned! { f.span() => #vis #name: rkyv::Archived<#ty> }
-                });
-
-                let archived_values = fields.named.iter().map(|f| {
-                    let name = &f.ident;
-                    quote_spanned! { f.span() => #name: self.#name.resolve(pos + offset_of!(#archived<#generic_args>, #name), resolver.#name) }
-                });
-
-                (
-                    quote! {
-                        #archive_derives
-                        #strict
-                        #vis struct #archived<#generic_params>
-                        where
-                            #generic_predicates
-                            #archive_predicates
-                        {
-                            #(#archived_fields,)*
-                        }
-
-                        #vis struct #resolver<#generic_params>
-                        where
-                            #generic_predicates
-                            #archive_predicates
-                        {
-                            #(#resolver_fields,)*
-                        }
-                    },
-                    quote! {
-                        impl<#generic_params> Archive for #name<#generic_args>
-                        where
-                            #generic_predicates
-                            #archive_predicates
-                        {
-                            type Archived = #archived<#generic_args>;
-                            type Resolver = #resolver<#generic_args>;
-
-                            fn resolve(&self, pos: usize, resolver: Self::Resolver) -> Self::Archived {
-                                #[allow(clippy::unit_arg)]
-                                Self::Archived {
-                                    #(#archived_values,)*
-                                }
-                            }
-                        }
-                    },
-                )
-            }
-            Fields::Unnamed(ref fields) => {
-                let archive_predicates = fields.unnamed.iter().filter_map(|f| {
-                    if f.attrs.iter().any(|a| a.path.is_ident("recursive")) {
-                        None
-                    } else {
-                        let ty = &f.ty;
-                        Some(quote_spanned! { f.span() => #ty: rkyv::Archive })
-                    }
-                });
-                let archive_predicates = quote! { #(#archive_predicates,)* };
-
-                let resolver_fields = fields.unnamed.iter().map(|f| {
-                    let ty = &f.ty;
-                    quote_spanned! { f.span() => rkyv::Resolver<#ty> }
-                });
-
-                let archived_fields = fields.unnamed.iter().map(|f| {
-                    let ty = &f.ty;
-                    let vis = &f.vis;
-                    quote_spanned! { f.span() => #vis rkyv::Archived<#ty> }
-                });
-
-                let archived_values = fields.unnamed.iter().enumerate().map(|(i, f)| {
-                    let index = Index::from(i);
-                    quote_spanned! { f.span() => self.#index.resolve(pos + offset_of!(#archived<#generic_args>, #index), resolver.#index) }
-                });
-
-                (
-                    quote! {
-                        #archive_derives
-                        #strict
-                        #vis struct #archived<#generic_params>(#(#archived_fields,)*)
-                        where
-                            #generic_predicates
-                            #archive_predicates;
-
-                        #vis struct #resolver<#generic_params>(#(#resolver_fields,)*)
-                        where
-                            #generic_predicates
-                            #archive_predicates;
-                    },
-                    quote! {
-                        impl<#generic_params> Archive for #name<#generic_args>
-                        where
-                            #generic_predicates
-                            #archive_predicates
-                        {
-                            type Archived = #archived<#generic_args>;
-                            type Resolver = #resolver<#generic_args>;
-
-                            fn resolve(&self, pos: usize, resolver: Self::Resolver) -> Self::Archived {
-                                #[allow(clippy::unit_arg)]
-                                #archived::<#generic_args>(
-                                    #(#archived_values,)*
-                                )
-                            }
-                        }
-                    },
-                )
-            }
-            Fields::Unit => (
-                quote! {
-                    #archive_derives
-                    #strict
-                    #vis struct #archived<#generic_params>
-                    where
-                        #generic_predicates;
-
-                    #vis struct #resolver<#generic_params>
-                    where
-                        #generic_predicates;
-                },
-                quote! {
-                    impl<#generic_params> Archive for #name<#generic_args>
-                    where
-                        #generic_predicates
-                    {
-                        type Archived = #archived<#generic_args>;
-                        type Resolver = #resolver<#generic_args>;
-
-                        fn resolve(&self, _pos: usize, _resolver: Self::Resolver) -> Self::Archived {
-                            #archived::<#generic_args>
-                        }
-                    }
-                },
-            ),
-        },
-        Data::Enum(ref data) => {
-            let archive_predicates = data.variants.iter().map(|v| match v.fields {
-                Fields::Named(ref fields) => {
-                    let archive_predicates = fields.named.iter().filter_map(|f| {
-                        if f.attrs.iter().any(|a| a.path.is_ident("recursive")) {
-                            None
-                        } else {
-                            let ty = &f.ty;
-                            Some(quote_spanned! { f.span() => #ty: rkyv::Archive })
-                        }
-                    });
-                    quote! { #(#archive_predicates,)* }
-                }
-                Fields::Unnamed(ref fields) => {
-                    let archive_predicates = fields.unnamed.iter().filter_map(|f| {
-                        if f.attrs.iter().any(|a| a.path.is_ident("recursive")) {
-                            None
-                        } else {
-                            let ty = &f.ty;
-                            Some(quote_spanned! { f.span() => #ty: rkyv::Archive })
-                        }
-                    });
-                    quote! { #(#archive_predicates,)* }
-                }
-                Fields::Unit => quote! {},
-            });
-            let archive_predicates = quote! { #(#archive_predicates)* };
-
-            let resolver_variants = data.variants.iter().map(|v| {
-                let variant = &v.ident;
-                match v.fields {
-                    Fields::Named(ref fields) => {
-                        let fields = fields.named.iter().map(|f| {
-                            let name = &f.ident;
-                            let ty = &f.ty;
-                            quote_spanned! { f.span() => #name: rkyv::Resolver<#ty> }
-                        });
-                        quote_spanned! { variant.span() =>
-                            #variant {
-                                #(#fields,)*
-                            }
-                        }
-                    }
-                    Fields::Unnamed(ref fields) => {
-                        let fields = fields.unnamed.iter().map(|f| {
-                            let ty = &f.ty;
-                            quote_spanned! { f.span() => rkyv::Resolver<#ty> }
-                        });
-                        quote_spanned! { variant.span() =>
-                            #variant(#(#fields,)*)
-                        }
-                    }
-                    Fields::Unit => quote_spanned! { variant.span() => #variant },
-                }
-            });
-
-            let resolve_arms = data.variants.iter().map(|v| {
-                let variant = &v.ident;
-                let archived_variant_name = Ident::new(&format!("ArchivedVariant{}", variant.to_string()), v.span());
-                match v.fields {
-                    Fields::Named(ref fields) => {
-                        let self_bindings = fields.named.iter().map(|f| {
-                            let name = &f.ident;
-                            let binding = Ident::new(&format!("self_{}", name.as_ref().unwrap().to_string()), name.span());
-                            quote_spanned! { name.span() => #name: #binding }
-                        });
-                        let resolver_bindings = fields.named.iter().map(|f| {
-                            let name = &f.ident;
-                            let binding = Ident::new(&format!("resolver_{}", name.as_ref().unwrap().to_string()), name.span());
-                            quote_spanned! { binding.span() => #name: #binding }
-                        });
-                        let fields = fields.named.iter().map(|f| {
-                            let name = &f.ident;
-                            let self_binding = Ident::new(&format!("self_{}", name.as_ref().unwrap().to_string()), name.span());
-                            let resolver_binding = Ident::new(&format!("resolver_{}", name.as_ref().unwrap().to_string()), name.span());
-                            quote! {
-                                #name: #self_binding.resolve(pos + offset_of!(#archived_variant_name<#generic_args>, #name), #resolver_binding)
-                            }
-                        });
-                        quote_spanned! { name.span() =>
-                            #resolver::#variant { #(#resolver_bindings,)* } => {
-                                if let #name::#variant { #(#self_bindings,)* } = self { #archived::#variant { #(#fields,)* } } else { panic!("enum resolver variant does not match value variant") }
-                            }
-                        }
-                    }
-                    Fields::Unnamed(ref fields) => {
-                        let self_bindings = fields.unnamed.iter().enumerate().map(|(i, f)| {
-                            let name = Ident::new(&format!("self_{}", i), f.span());
-                            quote_spanned! { f.span() => #name }
-                        });
-                        let resolver_bindings = fields.unnamed.iter().enumerate().map(|(i, f)| {
-                            let name = Ident::new(&format!("resolver_{}", i), f.span());
-                            quote_spanned! { f.span() => #name }
-                        });
-                        let fields = fields.unnamed.iter().enumerate().map(|(i, f)| {
-                            let index = Index::from(i + 1);
-                            let self_binding = Ident::new(&format!("self_{}", i), f.span());
-                            let resolver_binding = Ident::new(&format!("resolver_{}", i), f.span());
-                            quote! {
-                                #self_binding.resolve(pos + offset_of!(#archived_variant_name<#generic_args>, #index), #resolver_binding)
-                            }
-                        });
-                        quote_spanned! { name.span() =>
-                            #resolver::#variant( #(#resolver_bindings,)* ) => {
-                                if let #name::#variant(#(#self_bindings,)*) = self { #archived::#variant(#(#fields,)*) } else { panic!("enum resolver variant does not match value variant") }
-                            }
-                        }
-                    }
-                    Fields::Unit => quote_spanned! { name.span() => #resolver::#variant => #archived::#variant }
-                }
-            });
-
-            let archived_repr = match data.variants.len() {
-                0..=255 => quote! { u8 },
-                256..=65_535 => quote! { u16 },
-                65_536..=4_294_967_295 => quote! { u32 },
-                4_294_967_296..=18_446_744_073_709_551_615 => quote! { u64 },
-                _ => quote! { u128 },
-            };
-
-            let archived_variants = data.variants.iter().map(|v| {
-                let variant = &v.ident;
-                match v.fields {
-                    Fields::Named(ref fields) => {
-                        let fields = fields.named.iter().map(|f| {
-                            let name = &f.ident;
-                            let ty = &f.ty;
-                            let vis = &f.vis;
-                            quote_spanned! { f.span() => #vis #name: rkyv::Archived<#ty> }
-                        });
-                        quote_spanned! { variant.span() =>
-                            #variant {
-                                #(#fields,)*
-                            }
-                        }
-                    }
-                    Fields::Unnamed(ref fields) => {
-                        let fields = fields.unnamed.iter().map(|f| {
-                            let ty = &f.ty;
-                            let vis = &f.vis;
-                            quote_spanned! { f.span() => #vis rkyv::Archived<#ty> }
-                        });
-                        quote_spanned! { variant.span() =>
-                            #variant(#(#fields,)*)
-                        }
-                    }
-                    Fields::Unit => quote_spanned! { variant.span() => #variant },
-                }
-            });
-
-            let archived_variant_tags = data.variants.iter().map(|v| {
-                let variant = &v.ident;
-                quote_spanned! { variant.span() => #variant }
-            });
-
-            let archived_variant_structs = data.variants.iter().map(|v| {
-                let variant = &v.ident;
-                let archived_variant_name = Ident::new(&format!("ArchivedVariant{}", variant.to_string()), v.span());
-                match v.fields {
-                    Fields::Named(ref fields) => {
-                        let fields = fields.named.iter().map(|f| {
-                            let name = &f.ident;
-                            let ty = &f.ty;
-                            quote_spanned! { f.span() => #name: rkyv::Archived<#ty> }
-                        });
-                        quote_spanned! { name.span() =>
-                            #[repr(C)]
-                            struct #archived_variant_name<#generic_params>
-                            where
-                                #generic_predicates
-                                #archive_predicates
-                            {
-                                __tag: ArchivedTag,
-                                #(#fields,)*
-                                __phantom: PhantomData<(#generic_args)>,
-                            }
-                        }
-                    }
-                    Fields::Unnamed(ref fields) => {
-                        let fields = fields.unnamed.iter().map(|f| {
-                            let ty = &f.ty;
-                            quote_spanned! { f.span() => rkyv::Archived<#ty> }
-                        });
-                        quote_spanned! { name.span() =>
-                            #[repr(C)]
-                            struct #archived_variant_name<#generic_params>(ArchivedTag, #(#fields,)* PhantomData<(#generic_args)>)
-                            where
-                                #generic_predicates
-                                #archive_predicates;
-                        }
-                    }
-                    Fields::Unit => quote! {}
-                }
-            });
-
-            (
-                quote! {
-                    #archive_derives
-                    #[repr(#archived_repr)]
-                    #vis enum #archived<#generic_params>
-                    where
-                        #generic_predicates
-                        #archive_predicates
-                    {
-                        #(#archived_variants,)*
-                    }
-
-                    #vis enum #resolver<#generic_params>
-                    where
-                        #generic_predicates
-                        #archive_predicates
-                    {
-                        #(#resolver_variants,)*
-                    }
-                },
-                quote! {
-                    #[repr(#archived_repr)]
-                    enum ArchivedTag {
-                        #(#archived_variant_tags,)*
-                    }
-
-                    #(#archived_variant_structs)*
-
-                    impl<#generic_params> Archive for #name<#generic_args>
-                    where
-                        #generic_predicates
-                        #archive_predicates
-                    {
-                        type Archived = #archived<#generic_args>;
-                        type Resolver = #resolver<#generic_args>;
-
-                        fn resolve(&self, pos: usize, resolver: Self::Resolver) -> Self::Archived {
-                            #[allow(clippy::unit_arg)]
-                            match resolver {
-                                #(#resolve_arms,)*
-                            }
-                        }
-                    }
-                },
-            )
-        }
-        Data::Union(_) => {
-            return Error::new(input.span(), "Archive cannot be derived for unions")
-                .to_compile_error()
-        }
-    };
-
-    quote! {
-        #archive_types
-
-        const _: () = {
-            use core::marker::PhantomData;
-            use rkyv::{Archive, offset_of};
-
-            #archive_impls
-        };
-    }
-}
-
-fn derive_archive_copy_impl(input: &DeriveInput, attributes: &Attributes) -> TokenStream {
-    if let Some(derives) = &attributes.derives {
-        return Error::new(
-            derives.span(),
-            "derives should be placed on the derived type for archive self derives",
-        )
-        .to_compile_error();
-    }
-
-    if let Some((_, span)) = &attributes.archived {
-        return Error::new(*span, "archive copy types cannot be named").to_compile_error();
-    } else if let Some((_, span)) = &attributes.resolver {
-        return Error::new(*span, "archive copy resolvers cannot be named").to_compile_error();
-    };
-
-    let name = &input.ident;
-
-    let generic_params = input.generics.params.iter().map(|p| quote! { #p });
-    let generic_params = quote! { #(#generic_params,)* };
-
-    let generic_args = input.generics.type_params().map(|p| {
-        let name = &p.ident;
-        quote_spanned! { p.ident.span() => #name }
-    });
-    let generic_args = quote! { #(#generic_args,)* };
-
-    let generic_predicates = match input.generics.where_clause {
-        Some(ref clause) => {
-            let predicates = clause.predicates.iter().map(|p| quote! { #p });
-            quote! { #(#predicates,)* }
-        }
-        None => quote! {},
-    };
-
-    let archive_copy_impl = match input.data {
-        Data::Struct(ref data) => {
-            let copy_predicates = match data.fields {
-                Fields::Named(ref fields) => {
-                    let copy_predicates = fields.named.iter().map(|f| {
-                        let ty = &f.ty;
-                        quote_spanned! { f.span() => #ty: ArchiveCopy }
-                    });
-
-                    quote! { #(#copy_predicates,)* }
-                }
-                Fields::Unnamed(ref fields) => {
-                    let copy_predicates = fields.unnamed.iter().map(|f| {
-                        let ty = &f.ty;
-                        quote_spanned! { f.span() => #ty: ArchiveCopy }
-                    });
-
-                    quote! { #(#copy_predicates,)* }
-                }
-                Fields::Unit => quote! {},
-            };
-
-            quote! {
-                unsafe impl<#generic_params> ArchiveCopy for #name<#generic_args>
-                where
-                    #generic_predicates
-                    #copy_predicates
-                {}
-
-                impl<#generic_params> Archive for #name<#generic_args>
-                where
-                    #generic_predicates
-                    #copy_predicates
-                {
-                    type Archived = Self;
-                    type Resolver = ();
-
-                    fn resolve(&self, _pos: usize, _resolver: Self::Resolver) -> Self::Archived {
-                        *self
-                    }
-                }
-            }
-        }
-        Data::Enum(ref data) => {
-            if let Some(span) = attributes
-                .repr
-                .rust
-                .or(attributes.repr.transparent)
-                .or(attributes.repr.packed)
-            {
-                return Error::new(span, "archive copy enums must be repr(C) or repr(Int)")
-                    .to_compile_error();
-            }
-
-            if attributes.repr.c.is_none() && attributes.repr.int.is_none() {
-                return Error::new(
-                    input.span(),
-                    "archive copy enums must be repr(C) or repr(Int)",
-                )
-                .to_compile_error();
-            }
-
-            let copy_predicates = data.variants.iter().map(|v| match v.fields {
-                Fields::Named(ref fields) => {
-                    let copy_predicates = fields.named.iter().map(|f| {
-                        let ty = &f.ty;
-                        quote_spanned! { f.span() => #ty: ArchiveCopy }
-                    });
-                    quote! { #(#copy_predicates,)* }
-                }
-                Fields::Unnamed(ref fields) => {
-                    let copy_predicates = fields.unnamed.iter().map(|f| {
-                        let ty = &f.ty;
-                        quote_spanned! { f.span() => #ty: ArchiveCopy }
-                    });
-                    quote! { #(#copy_predicates,)* }
-                }
-                Fields::Unit => quote! {},
-            });
-            let copy_predicates = quote! { #(#copy_predicates)* };
-
-            quote! {
-                unsafe impl<#generic_params> ArchiveCopy for #name<#generic_args>
-                where
-                    #generic_predicates
-                    #copy_predicates
-                {}
-
-                impl<#generic_params> Archive for #name<#generic_args>
-                where
-                    #generic_predicates
-                    #copy_predicates
-                {
-                    type Archived = Self;
-                    type Resolver = ();
-
-                    fn resolve(&self, _: usize, _: Self::Resolver) -> Self::Archived {
-                        *self
-                    }
-                }
-            }
-        }
-        Data::Union(_) => {
-            Error::new(input.span(), "Archive cannot be derived for unions").to_compile_error()
-        }
-    };
-
-    quote! {
-        const _: () = {
-            use rkyv::{
-                Archive,
-                ArchiveCopy,
-                Serialize,
-            };
-
-            #archive_copy_impl
-        };
-=======
 /// This derive macro automatically adds a type bound `field: Archive` for each field type. This can
 /// cause an overflow while evaluating trait bounds if the structure eventually references its own
 /// type, as the implementation of `Archive` for a struct depends on each field type implementing it
@@ -680,7 +38,6 @@
     match archive::derive(parse_macro_input!(input as DeriveInput)) {
         Ok(result) => result.into(),
         Err(e) => e.to_compile_error().into(),
->>>>>>> c561e587
     }
 }
 
